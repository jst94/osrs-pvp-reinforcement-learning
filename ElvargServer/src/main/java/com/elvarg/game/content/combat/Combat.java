--- conflicted
+++ resolved
@@ -1,415 +1,400 @@
-package com.elvarg.game.content.combat;
-
-import java.util.HashMap;
-import java.util.Map;
-import java.util.Map.Entry;
-import java.util.Optional;
-
-import com.elvarg.Server;
-import com.elvarg.game.collision.RegionManager;
-import com.elvarg.game.content.combat.hit.HitDamageCache;
-import com.elvarg.game.content.combat.hit.HitQueue;
-import com.elvarg.game.content.combat.hit.PendingHit;
-import com.elvarg.game.content.combat.magic.CombatSpell;
-import com.elvarg.game.content.combat.method.CombatMethod;
-import com.elvarg.game.content.combat.method.impl.specials.GraniteMaulCombatMethod;
-import com.elvarg.game.content.combat.ranged.RangedData.Ammunition;
-import com.elvarg.game.content.combat.ranged.RangedData.RangedWeapon;
-import com.elvarg.game.entity.impl.Mobile;
-import com.elvarg.game.entity.impl.npc.NPC;
-import com.elvarg.game.entity.impl.player.Player;
-import com.elvarg.game.model.SecondsTimer;
-import com.elvarg.game.model.dialogues.entries.impl.StatementDialogue;
-import com.elvarg.game.model.movement.path.PathFinder;
-import com.elvarg.util.Stopwatch;
-import com.elvarg.util.timers.TimerKey;
-
-public class Combat {
-    private final Mobile character;
-    private final HitQueue hitQueue;
-    private final Map<Player, HitDamageCache> damageMap = new HashMap<>();
-    private final Stopwatch lastAttack = new Stopwatch();
-    private final SecondsTimer poisonImmunityTimer = new SecondsTimer();
-    private final SecondsTimer fireImmunityTimer = new SecondsTimer();
-    private final SecondsTimer teleblockTimer = new SecondsTimer();
-    private final SecondsTimer prayerBlockTimer = new SecondsTimer();
-    public RangedWeapon rangedWeapon;
-    public Ammunition rangeAmmoData;
-    private Mobile target;
-    private Mobile attacker;
-    private CombatMethod method;
-    private CombatSpell castSpell;
-    private CombatSpell autoCastSpell;
-    private CombatSpell previousCast;
-
-    public Combat(Mobile character) {
-        this.character = character;
-        this.hitQueue = new HitQueue();
-    }
-
-    /**
-     * Attacks an entity by updating our current target.
-     *
-     * @param target The target to attack.
-     */
-    public void attack(Mobile target) {
-        // Update the target
-        setTarget(target);
-
-<<<<<<< HEAD
-        if (character != null && character.isNpc() && !character.getAsNpc().getDefinition().doesFightBack()) {
-            // Don't follow or face enemy if NPC doesn't fight back
-            return;
-        }
-
-        // Start facing the target
-        character.setMobileInteraction(target);
-
-=======
->>>>>>> 7e8e4bb4
-        // Start following the target
-        character.setFollowing(target);
-
-        // Perform the first attack now (in same tick)
-        performNewAttack(false);
-    }
-
-    /**
-     * Processes combat.
-     */
-    public void process() {
-        // Process the hit queue
-        hitQueue.process(character);
-
-        // Handle attacking
-        performNewAttack(false);
-
-        // Reset attacker if we haven't been attacked in 6 seconds.
-        if (lastAttack.elapsed(6000)) {
-            setUnderAttack(null);
-        }
-    }
-
-    /**
-     * Attempts to perform a new attack.
-     */
-    public void performNewAttack(boolean instant) {
-<<<<<<< HEAD
-        if (character != null && character.isNpc() && !character.getAsNpc().getDefinition().doesFightBack()) {
-            // Don't process attacks for NPC's who don't fight back
-            return;
-        }
-
-        if (target != null) {
-            // Fetch the combat method the character will be attacking with
-            method = CombatFactory.getMethod(character);
-=======
-        if (target == null || target == character) {
-            return;
-        }
-
-        // Fetch the combat method the character will be attacking with
-        method = CombatFactory.getMethod(character);
-
-        character.setCombatFollowing(target);
-
-        // Face target
-        character.setMobileInteraction(target);
->>>>>>> 7e8e4bb4
-
-        if (!CombatFactory.canReach(character, method, target)) {
-            /**
-             * Finds path before executing actions.
-             */
-            return;
-        }
-
-        // Check if the character can reach the target before attempting attack
-        if (!CombatFactory.canReach(character, method, target)) {
-            return;
-        }
-
-        // Granite maul special attack, make sure we disregard delay
-        // and that we do not reset the attack timer.
-        boolean graniteMaulSpecial = (method instanceof GraniteMaulCombatMethod);
-        if (graniteMaulSpecial) {
-            instant = true;
-        }
-
-        if (!instant && character.getTimers().has(TimerKey.COMBAT_ATTACK)) {
-            // If attack isn't instant, make sure timer is elapsed.
-            Server.logDebug("Combat : Waiting on COMBAT_ATTACK timer");
-            return;
-        }
-
-        // Check if the character can perform the attack
-        switch (CombatFactory.canAttack(character, method, target)) {
-            case CAN_ATTACK -> {
-                method.start(character, target);
-                PendingHit[] hits = method.hits(character, target);
-                if (hits == null)
-                    return;
-                for (PendingHit hit : hits) {
-                    CombatFactory.addPendingHit(hit);
-                }
-                method.finished(character, target);
-
-                // Reset attack timer
-                if (!graniteMaulSpecial) {
-                    int speed = method.attackSpeed(character);
-                    character.getTimers().register(TimerKey.COMBAT_ATTACK, speed);
-                }
-                instant = false;
-                if (character.isSpecialActivated()) {
-                    character.setSpecialActivated(false);
-                    if (character.isPlayer()) {
-                        Player p = character.getAsPlayer();
-                        CombatSpecial.updateBar(p);
-                    }
-                }
-            }
-            case ALREADY_UNDER_ATTACK -> {
-                if (character.isPlayer()) {
-                    character.getAsPlayer().getPacketSender().sendMessage("You are already under attack!");
-                }
-                character.getCombat().reset();
-            }
-            case CANT_ATTACK_IN_AREA -> {
-                character.getCombat().reset();
-            }
-            case COMBAT_METHOD_NOT_ALLOWED -> {
-            }
-            case NOT_ENOUGH_SPECIAL_ENERGY -> {
-                Player p = character.getAsPlayer();
-                p.getPacketSender().sendMessage("You do not have enough special attack energy left!");
-                p.setSpecialActivated(false);
-                CombatSpecial.updateBar(character.getAsPlayer());
-                p.getCombat().reset();
-            }
-            case STUNNED -> {
-                Player p = character.getAsPlayer();
-                p.getPacketSender().sendMessage("You're currently stunned and cannot attack.");
-                p.getCombat().reset();
-                break;
-            }
-            case DUEL_MELEE_DISABLED -> {
-                Player p = character.getAsPlayer();
-                StatementDialogue.send(p, "Melee has been disabled in this duel!");
-                p.getCombat().reset();
-            }
-            case DUEL_RANGED_DISABLED -> {
-                Player p = character.getAsPlayer();
-                StatementDialogue.send(p, "Ranged has been disabled in this duel!");
-                p.getCombat().reset();
-            }
-            case DUEL_MAGIC_DISABLED -> {
-                Player p = character.getAsPlayer();
-                StatementDialogue.send(p, "Magic has been disabled in this duel!");
-                p.getCombat().reset();
-            }
-            case TARGET_IS_IMMUNE -> {
-                if (character.isPlayer()) {
-                    ((Player) character).getPacketSender().sendMessage("This npc is currently immune to attacks.");
-                }
-                character.getCombat().reset();
-            }
-            case INVALID_TARGET -> {
-                character.getCombat().reset();
-            }
-        }
-
-    }
-
-    /**
-     * Resets combat for the {@link Mobile}.
-     */
-    public void reset() {
-        target = null;
-        character.setCombatFollowing(null);
-        character.setFollowing(null);
-        character.setMobileInteraction(null);
-    }
-
-    /**
-     * Adds damage to the damage map, as long as the argued amount of damage is
-     * above 0 and the argued entity is a player.
-     *
-     * @param entity the entity to add damage for.
-     * @param amount the amount of damage to add for the argued entity.
-     */
-    public void addDamage(Mobile entity, int amount) {
-
-        if (amount <= 0 || entity.isNpc()) {
-            return;
-        }
-
-        Player player = (Player) entity;
-        if (damageMap.containsKey(player)) {
-            damageMap.get(player).incrementDamage(amount);
-            return;
-        }
-
-        damageMap.put(player, new HitDamageCache(amount));
-    }
-
-    /**
-     * Performs a search on the <code>damageMap</code> to find which {@link Player}
-     * dealt the most damage on this controller.
-     *
-     * @param clearMap <code>true</code> if the map should be discarded once the killer
-     *                 is found, <code>false</code> if no data in the map should be
-     *                 modified.
-     * @return the player who killed this entity, or <code>null</code> if an npc or
-     * something else killed this entity.
-     */
-    public Optional<Player> getKiller(boolean clearMap) {
-
-        // Return null if no players killed this entity.
-        if (damageMap.size() == 0) {
-            return Optional.empty();
-        }
-
-        // The damage and killer placeholders.
-        int damage = 0;
-        Optional<Player> killer = Optional.empty();
-
-        for (Entry<Player, HitDamageCache> entry : damageMap.entrySet()) {
-
-            // Check if this entry is valid.
-            if (entry == null) {
-                continue;
-            }
-
-            // Check if the cached time is valid.
-            long timeout = entry.getValue().getStopwatch().elapsed();
-            if (timeout > CombatConstants.DAMAGE_CACHE_TIMEOUT) {
-                continue;
-            }
-
-            // Check if the key for this entry has logged out.
-            Player player = entry.getKey();
-            if (!player.isRegistered()) {
-                continue;
-            }
-
-            // If their damage is above the placeholder value, they become the
-            // new 'placeholder'.
-            if (entry.getValue().getDamage() > damage) {
-                damage = entry.getValue().getDamage();
-                killer = Optional.of(entry.getKey());
-            }
-        }
-
-        // Clear the damage map if needed.
-        if (clearMap)
-            damageMap.clear();
-
-        // Return the killer placeholder.
-        return killer;
-    }
-
-    public boolean damageMapContains(Player player) {
-        HitDamageCache damageCache = damageMap.get(player);
-        if (damageCache == null) {
-            return false;
-        }
-        return damageCache.getStopwatch().elapsed() < CombatConstants.DAMAGE_CACHE_TIMEOUT;
-    }
-
-    /**
-     * Getters and setters
-     **/
-
-    public Mobile getCharacter() {
-        return character;
-    }
-
-    public Mobile getTarget() {
-        return target;
-    }
-
-    public void setTarget(Mobile target) {
-        this.target = target;
-    }
-
-    public HitQueue getHitQueue() {
-        return hitQueue;
-    }
-
-    public Mobile getAttacker() {
-        return attacker;
-    }
-
-    public void setUnderAttack(Mobile attacker) {
-        this.attacker = attacker;
-        this.lastAttack.reset();
-    }
-
-    public CombatSpell getCastSpell() {
-        return castSpell;
-    }
-
-    public void setCastSpell(CombatSpell castSpell) {
-        this.castSpell = castSpell;
-    }
-
-    public CombatSpell getAutocastSpell() {
-        return autoCastSpell;
-    }
-
-    public void setAutocastSpell(CombatSpell autoCastSpell) {
-        this.autoCastSpell = autoCastSpell;
-    }
-
-    public CombatSpell getSelectedSpell() {
-        CombatSpell spell = getCastSpell();
-        if (spell != null) {
-            return spell;
-        }
-        return getAutocastSpell();
-    }
-
-    public CombatSpell getPreviousCast() {
-        return previousCast;
-    }
-
-    public void setPreviousCast(CombatSpell previousCast) {
-        this.previousCast = previousCast;
-    }
-
-    public RangedWeapon getRangedWeapon() {
-        return rangedWeapon;
-    }
-
-    public void setRangedWeapon(RangedWeapon rangedWeapon) {
-        this.rangedWeapon = rangedWeapon;
-    }
-
-    public Ammunition getAmmunition() {
-        return rangeAmmoData;
-    }
-
-    public void setAmmunition(Ammunition rangeAmmoData) {
-        this.rangeAmmoData = rangeAmmoData;
-    }
-
-    public SecondsTimer getPoisonImmunityTimer() {
-        return poisonImmunityTimer;
-    }
-
-    public SecondsTimer getFireImmunityTimer() {
-        return fireImmunityTimer;
-    }
-
-    public SecondsTimer getTeleBlockTimer() {
-        return teleblockTimer;
-    }
-
-    public SecondsTimer getPrayerBlockTimer() {
-        return prayerBlockTimer;
-    }
-
-    public Stopwatch getLastAttack() {
-        return lastAttack;
-    }
-}
+package com.elvarg.game.content.combat;
+
+import java.util.HashMap;
+import java.util.Map;
+import java.util.Map.Entry;
+import java.util.Optional;
+
+import com.elvarg.Server;
+import com.elvarg.game.collision.RegionManager;
+import com.elvarg.game.content.combat.hit.HitDamageCache;
+import com.elvarg.game.content.combat.hit.HitQueue;
+import com.elvarg.game.content.combat.hit.PendingHit;
+import com.elvarg.game.content.combat.magic.CombatSpell;
+import com.elvarg.game.content.combat.method.CombatMethod;
+import com.elvarg.game.content.combat.method.impl.specials.GraniteMaulCombatMethod;
+import com.elvarg.game.content.combat.ranged.RangedData.Ammunition;
+import com.elvarg.game.content.combat.ranged.RangedData.RangedWeapon;
+import com.elvarg.game.entity.impl.Mobile;
+import com.elvarg.game.entity.impl.npc.NPC;
+import com.elvarg.game.entity.impl.player.Player;
+import com.elvarg.game.model.SecondsTimer;
+import com.elvarg.game.model.dialogues.entries.impl.StatementDialogue;
+import com.elvarg.game.model.movement.path.PathFinder;
+import com.elvarg.util.Stopwatch;
+import com.elvarg.util.timers.TimerKey;
+
+public class Combat {
+    private final Mobile character;
+    private final HitQueue hitQueue;
+    private final Map<Player, HitDamageCache> damageMap = new HashMap<>();
+    private final Stopwatch lastAttack = new Stopwatch();
+    private final SecondsTimer poisonImmunityTimer = new SecondsTimer();
+    private final SecondsTimer fireImmunityTimer = new SecondsTimer();
+    private final SecondsTimer teleblockTimer = new SecondsTimer();
+    private final SecondsTimer prayerBlockTimer = new SecondsTimer();
+    public RangedWeapon rangedWeapon;
+    public Ammunition rangeAmmoData;
+    private Mobile target;
+    private Mobile attacker;
+    private CombatMethod method;
+    private CombatSpell castSpell;
+    private CombatSpell autoCastSpell;
+    private CombatSpell previousCast;
+
+    public Combat(Mobile character) {
+        this.character = character;
+        this.hitQueue = new HitQueue();
+    }
+
+    /**
+     * Attacks an entity by updating our current target.
+     *
+     * @param target The target to attack.
+     */
+    public void attack(Mobile target) {
+        // Update the target
+        setTarget(target);
+
+        if (character != null && character.isNpc() && !character.getAsNpc().getDefinition().doesFightBack()) {
+            // Don't follow or face enemy if NPC doesn't fight back
+            return;
+        }
+
+        // Start facing the target
+        character.setMobileInteraction(target);
+
+
+        // Perform the first attack now (in same tick)
+        performNewAttack(false);
+    }
+
+    /**
+     * Processes combat.
+     */
+    public void process() {
+        // Process the hit queue
+        hitQueue.process(character);
+
+        // Handle attacking
+        performNewAttack(false);
+
+        // Reset attacker if we haven't been attacked in 6 seconds.
+        if (lastAttack.elapsed(6000)) {
+            setUnderAttack(null);
+        }
+    }
+
+    /**
+     * Attempts to perform a new attack.
+     */
+    public void performNewAttack(boolean instant) {
+        if (character != null || target == character || (character.isNpc() && !character.getAsNpc().getDefinition().doesFightBack())) {
+            // Don't process attacks for NPC's who don't fight back
+            return;
+        }
+
+        // Fetch the combat method the character will be attacking with
+        method = CombatFactory.getMethod(character);
+
+        character.setCombatFollowing(target);
+
+        // Face target
+        character.setMobileInteraction(target);
+
+        if (!CombatFactory.canReach(character, method, target)) {
+            /**
+             * Finds path before executing actions.
+             */
+            return;
+        }
+
+        // Check if the character can reach the target before attempting attack
+        if (!CombatFactory.canReach(character, method, target)) {
+            return;
+        }
+
+        // Granite maul special attack, make sure we disregard delay
+        // and that we do not reset the attack timer.
+        boolean graniteMaulSpecial = (method instanceof GraniteMaulCombatMethod);
+        if (graniteMaulSpecial) {
+            instant = true;
+        }
+
+        if (!instant && character.getTimers().has(TimerKey.COMBAT_ATTACK)) {
+            // If attack isn't instant, make sure timer is elapsed.
+            Server.logDebug("Combat : Waiting on COMBAT_ATTACK timer");
+            return;
+        }
+
+        // Check if the character can perform the attack
+        switch (CombatFactory.canAttack(character, method, target)) {
+            case CAN_ATTACK -> {
+                method.start(character, target);
+                PendingHit[] hits = method.hits(character, target);
+                if (hits == null)
+                    return;
+                for (PendingHit hit : hits) {
+                    CombatFactory.addPendingHit(hit);
+                }
+                method.finished(character, target);
+
+                // Reset attack timer
+                if (!graniteMaulSpecial) {
+                    int speed = method.attackSpeed(character);
+                    character.getTimers().register(TimerKey.COMBAT_ATTACK, speed);
+                }
+                instant = false;
+                if (character.isSpecialActivated()) {
+                    character.setSpecialActivated(false);
+                    if (character.isPlayer()) {
+                        Player p = character.getAsPlayer();
+                        CombatSpecial.updateBar(p);
+                    }
+                }
+            }
+            case ALREADY_UNDER_ATTACK -> {
+                if (character.isPlayer()) {
+                    character.getAsPlayer().getPacketSender().sendMessage("You are already under attack!");
+                }
+                character.getCombat().reset();
+            }
+            case CANT_ATTACK_IN_AREA -> {
+                character.getCombat().reset();
+            }
+            case COMBAT_METHOD_NOT_ALLOWED -> {
+            }
+            case NOT_ENOUGH_SPECIAL_ENERGY -> {
+                Player p = character.getAsPlayer();
+                p.getPacketSender().sendMessage("You do not have enough special attack energy left!");
+                p.setSpecialActivated(false);
+                CombatSpecial.updateBar(character.getAsPlayer());
+                p.getCombat().reset();
+            }
+            case STUNNED -> {
+                Player p = character.getAsPlayer();
+                p.getPacketSender().sendMessage("You're currently stunned and cannot attack.");
+                p.getCombat().reset();
+                break;
+            }
+            case DUEL_MELEE_DISABLED -> {
+                Player p = character.getAsPlayer();
+                StatementDialogue.send(p, "Melee has been disabled in this duel!");
+                p.getCombat().reset();
+            }
+            case DUEL_RANGED_DISABLED -> {
+                Player p = character.getAsPlayer();
+                StatementDialogue.send(p, "Ranged has been disabled in this duel!");
+                p.getCombat().reset();
+            }
+            case DUEL_MAGIC_DISABLED -> {
+                Player p = character.getAsPlayer();
+                StatementDialogue.send(p, "Magic has been disabled in this duel!");
+                p.getCombat().reset();
+            }
+            case TARGET_IS_IMMUNE -> {
+                if (character.isPlayer()) {
+                    ((Player) character).getPacketSender().sendMessage("This npc is currently immune to attacks.");
+                }
+                character.getCombat().reset();
+            }
+            case INVALID_TARGET -> {
+                character.getCombat().reset();
+            }
+        }
+
+    }
+
+    /**
+     * Resets combat for the {@link Mobile}.
+     */
+    public void reset() {
+        target = null;
+        character.setCombatFollowing(null);
+        character.setFollowing(null);
+        character.setMobileInteraction(null);
+    }
+
+    /**
+     * Adds damage to the damage map, as long as the argued amount of damage is
+     * above 0 and the argued entity is a player.
+     *
+     * @param entity the entity to add damage for.
+     * @param amount the amount of damage to add for the argued entity.
+     */
+    public void addDamage(Mobile entity, int amount) {
+
+        if (amount <= 0 || entity.isNpc()) {
+            return;
+        }
+
+        Player player = (Player) entity;
+        if (damageMap.containsKey(player)) {
+            damageMap.get(player).incrementDamage(amount);
+            return;
+        }
+
+        damageMap.put(player, new HitDamageCache(amount));
+    }
+
+    /**
+     * Performs a search on the <code>damageMap</code> to find which {@link Player}
+     * dealt the most damage on this controller.
+     *
+     * @param clearMap <code>true</code> if the map should be discarded once the killer
+     *                 is found, <code>false</code> if no data in the map should be
+     *                 modified.
+     * @return the player who killed this entity, or <code>null</code> if an npc or
+     * something else killed this entity.
+     */
+    public Optional<Player> getKiller(boolean clearMap) {
+
+        // Return null if no players killed this entity.
+        if (damageMap.size() == 0) {
+            return Optional.empty();
+        }
+
+        // The damage and killer placeholders.
+        int damage = 0;
+        Optional<Player> killer = Optional.empty();
+
+        for (Entry<Player, HitDamageCache> entry : damageMap.entrySet()) {
+
+            // Check if this entry is valid.
+            if (entry == null) {
+                continue;
+            }
+
+            // Check if the cached time is valid.
+            long timeout = entry.getValue().getStopwatch().elapsed();
+            if (timeout > CombatConstants.DAMAGE_CACHE_TIMEOUT) {
+                continue;
+            }
+
+            // Check if the key for this entry has logged out.
+            Player player = entry.getKey();
+            if (!player.isRegistered()) {
+                continue;
+            }
+
+            // If their damage is above the placeholder value, they become the
+            // new 'placeholder'.
+            if (entry.getValue().getDamage() > damage) {
+                damage = entry.getValue().getDamage();
+                killer = Optional.of(entry.getKey());
+            }
+        }
+
+        // Clear the damage map if needed.
+        if (clearMap)
+            damageMap.clear();
+
+        // Return the killer placeholder.
+        return killer;
+    }
+
+    public boolean damageMapContains(Player player) {
+        HitDamageCache damageCache = damageMap.get(player);
+        if (damageCache == null) {
+            return false;
+        }
+        return damageCache.getStopwatch().elapsed() < CombatConstants.DAMAGE_CACHE_TIMEOUT;
+    }
+
+    /**
+     * Getters and setters
+     **/
+
+    public Mobile getCharacter() {
+        return character;
+    }
+
+    public Mobile getTarget() {
+        return target;
+    }
+
+    public void setTarget(Mobile target) {
+        this.target = target;
+    }
+
+    public HitQueue getHitQueue() {
+        return hitQueue;
+    }
+
+    public Mobile getAttacker() {
+        return attacker;
+    }
+
+    public void setUnderAttack(Mobile attacker) {
+        this.attacker = attacker;
+        this.lastAttack.reset();
+    }
+
+    public CombatSpell getCastSpell() {
+        return castSpell;
+    }
+
+    public void setCastSpell(CombatSpell castSpell) {
+        this.castSpell = castSpell;
+    }
+
+    public CombatSpell getAutocastSpell() {
+        return autoCastSpell;
+    }
+
+    public void setAutocastSpell(CombatSpell autoCastSpell) {
+        this.autoCastSpell = autoCastSpell;
+    }
+
+    public CombatSpell getSelectedSpell() {
+        CombatSpell spell = getCastSpell();
+        if (spell != null) {
+            return spell;
+        }
+        return getAutocastSpell();
+    }
+
+    public CombatSpell getPreviousCast() {
+        return previousCast;
+    }
+
+    public void setPreviousCast(CombatSpell previousCast) {
+        this.previousCast = previousCast;
+    }
+
+    public RangedWeapon getRangedWeapon() {
+        return rangedWeapon;
+    }
+
+    public void setRangedWeapon(RangedWeapon rangedWeapon) {
+        this.rangedWeapon = rangedWeapon;
+    }
+
+    public Ammunition getAmmunition() {
+        return rangeAmmoData;
+    }
+
+    public void setAmmunition(Ammunition rangeAmmoData) {
+        this.rangeAmmoData = rangeAmmoData;
+    }
+
+    public SecondsTimer getPoisonImmunityTimer() {
+        return poisonImmunityTimer;
+    }
+
+    public SecondsTimer getFireImmunityTimer() {
+        return fireImmunityTimer;
+    }
+
+    public SecondsTimer getTeleBlockTimer() {
+        return teleblockTimer;
+    }
+
+    public SecondsTimer getPrayerBlockTimer() {
+        return prayerBlockTimer;
+    }
+
+    public Stopwatch getLastAttack() {
+        return lastAttack;
+    }
+}