package com.elvarg.game.model.container.impl;

import java.util.ArrayList;
import java.util.Arrays;

import com.elvarg.game.GameConstants;
import com.elvarg.game.content.combat.WeaponInterfaces;
import com.elvarg.game.definition.ItemDefinition;
import com.elvarg.game.entity.impl.object.GameObject;
import com.elvarg.game.entity.impl.player.Player;
import com.elvarg.game.model.Flag;
import com.elvarg.game.model.Item;
import com.elvarg.game.model.PlayerStatus;
import com.elvarg.game.model.container.ItemContainer;
import com.elvarg.game.model.container.StackType;
import com.elvarg.game.model.dialogues.DialogueOption;
import com.elvarg.game.model.dialogues.builders.DialogueChainBuilder;
import com.elvarg.game.model.dialogues.entries.impl.OptionDialogue;
import com.elvarg.game.model.equipment.BonusManager;

/**
 * Pretty decent bank system without flaws.
 *
 * @author Gabriel Hannason
 */
public class Bank extends ItemContainer {

    /**
     * The bank interface id.
     */
    public static final int TOTAL_BANK_TABS = 11;
    public static final int CONTAINER_START = 50300;
    /**
     * The bank reserved for bank searches.
     */
    public static final int BANK_SEARCH_TAB_INDEX = TOTAL_BANK_TABS - 1;
    /**
     * The scroll bar in the bank - interface id
     */
    public static final int BANK_SCROLL_BAR_INTERFACE_ID = 5385;
    /**
     * The bank tabs interface id, used when switching an items' tab.
     */
    public static final int BANK_TAB_INTERFACE_ID = 5383;
    /**
     * The bank inventory interface id.
     */
    public static final int INVENTORY_INTERFACE_ID = 5064;

    public Bank(Player player) {
        super(player);
    }

    /**
     * Withdraws an item from the bank.
     *
     * @param player
     * @param item
     * @param slot
     * @param amount
     */
    public static void withdraw(Player player, int item, int slot, int amount, int fromBankTab) {

        if (player.getStatus() == PlayerStatus.BANKING && player.getInterfaceId() == 5292) {

            // The items real tab
            final int itemTab = Bank.getTabForItem(player, item);

            // Check if we're withdrawing the item from the proper tab, but only if we
            // aren't bank searching
            if (itemTab != fromBankTab) {
                if (!player.isSearchingBank()) {
                    return;
                }
            }

            // Make sure we're only withdrawing what we have
            int max_amount = player.getBank(itemTab).getAmount(item);
            if (amount == -1 || amount > max_amount) {
                amount = max_amount;
            }

            if (player.isSearchingBank()) {

                if (!player.getBank(itemTab).contains(item) || !player.getBank(BANK_SEARCH_TAB_INDEX).contains(item)
                        || amount <= 0) {
                    return;
                }

                if (fromBankTab != BANK_SEARCH_TAB_INDEX) {
                    return;
                }

                slot = player.getBank(itemTab).getSlot(item);

                player.getBank(itemTab).switchItem(player.getInventory(), new Item(item, amount),
                        player.getBank(itemTab).getSlot(item), false, false);

                if (slot == 0) {
                    Bank.reconfigureTabs(player);
                }

                player.getBank(BANK_SEARCH_TAB_INDEX).refreshItems();

            } else {

                // Withdrawing an item which belongs in another tab from the main tab
                if (player.getCurrentBankTab() == 0 && fromBankTab != 0) {
                    slot = player.getBank(itemTab).getSlot(item);
                }

                // Make sure the item is in the slot we've found
                if (player.getBank(itemTab).getItems()[slot].getId() != item) {
                    return;
                }

                // Delete placeholder
                if (amount <= 0) {
                    player.getBank(itemTab).getItems()[slot].setId(-1);
                    player.getBank(player.getCurrentBankTab()).sortItems().refreshItems();
                    return;
                }

                // Perform the switch
                player.getBank(itemTab).switchItem(player.getInventory(), new Item(item, amount), slot, false, false);

                // Update all tabs if we removed an item from the first item slot
                if (slot == 0) {
                    Bank.reconfigureTabs(player);
                }

                // Refresh items in our current tab
                player.getBank(player.getCurrentBankTab()).refreshItems();

            }

            // Refresh inventory
            player.getInventory().refreshItems();
        }
    }

<<<<<<< HEAD
=======
    private static final int[] DEPOSIT_BOX_OBJECT_IDS = {9398, 6948};

    public static boolean useItemOnDepositBox(Player player, Item item, int slot, GameObject object) {
        if(Arrays.stream(DEPOSIT_BOX_OBJECT_IDS).noneMatch(id -> id == object.getId())) {
            return false;
        }

        if(player.getInventory().getAmount(item.getId()) == 1) {
            Bank.deposit(player, item.getId(), slot, 1, true);
            return true;
        }

        DialogueChainBuilder builder = new DialogueChainBuilder();

        if(player.getInventory().getAmount(item.getId()) <= 5) {
            builder.add(new OptionDialogue(0, (option) -> {
                if(option == DialogueOption.FIRST_OPTION) {
                    Bank.deposit(player, item.getId(), slot, 1, true);
                } else {
                    Bank.deposit(player, item.getId(), slot, 5, true);
                }
                player.getPacketSender().sendInterfaceRemoval();
            }, "One", "Five"));
        } else if(player.getInventory().getAmount(item.getId()) <= 10) {
            builder.add(new OptionDialogue(0, (option) -> {
                if(option == DialogueOption.FIRST_OPTION) {
                    Bank.deposit(player, item.getId(), slot, 1, true);
                } else if(option == DialogueOption.SECOND_OPTION) {
                    Bank.deposit(player, item.getId(), slot, 5, true);
                } else {
                    Bank.deposit(player, item.getId(), slot, 10, true);
                }
                player.getPacketSender().sendInterfaceRemoval();
            }, "One", "Five", "Ten"));
        } else {
            builder.add(new OptionDialogue(0, (option) -> {
                if(option == DialogueOption.FIRST_OPTION) {
                    Bank.deposit(player, item.getId(), slot, 1, true);
                } else if(option == DialogueOption.SECOND_OPTION) {
                    Bank.deposit(player, item.getId(), slot, 5, true);
                } else if(option == DialogueOption.THIRD_OPTION){
                    Bank.deposit(player, item.getId(), slot, 10, true);
                } else {
                    Bank.deposit(player, item.getId(), slot, player.getInventory().getAmount(item.getId()), true);
                }
                player.getPacketSender().sendInterfaceRemoval();
            }, "One", "Five", "Ten", "All"));
        }

        player.getDialogueManager().start(builder);
        return true;
    }

    public static void deposit(Player player, int item, int slot, int amount) {
        deposit(player, item, slot, amount, false);
    }
>>>>>>> 105a35ad

    /**
     * Deposits an item to the bank.
     *
     * @param player
     * @param item
     * @param slot
     * @param amount
     */
<<<<<<< HEAD
    public static void deposit(Player player, int item, int slot, int amount) {
        if (player.getStatus() == PlayerStatus.BANKING && player.getInterfaceId() == 5292 || player.getInterfaceId() == 4465) {
=======
    public static void deposit(Player player, int item, int slot, int amount, boolean ignore) {
        if (ignore || (player.getStatus() == PlayerStatus.BANKING && player.getInterfaceId() == 5292)) {
>>>>>>> 105a35ad
            if (player.getInventory().getItems()[slot].getId() != item) {
                return;
            }

            if (amount == -1 || amount > player.getInventory().getAmount(item)) {
                amount = player.getInventory().getAmount(item);
            }

            if (amount <= 0) {
                return;
            }

            final int tab = Bank.getTabForItem(player, item);
            if (!player.isSearchingBank()) {
                player.setCurrentBankTab(tab);
            }

            player.getInventory().switchItem(player.getBank(tab), new Item(item, amount), slot, false,
                    !player.isSearchingBank());
            if (player.isSearchingBank()) {
                player.getBank(BANK_SEARCH_TAB_INDEX).refreshItems();
            }

            // Refresh inventory
            player.getInventory().refreshItems();
        }
    }

    /**
     * Searches the bank for an item.
     *
     * @param player
     * @param syntax
     */
    public static void search(Player player, String syntax) {
        if (player.getStatus() == PlayerStatus.BANKING && player.getInterfaceId() == 5292) {

            // Set search fields
            player.setSearchSyntax(syntax);
            player.setSearchingBank(true);

            // Clear search bank tab
            player.getBank(BANK_SEARCH_TAB_INDEX).resetItems();

            // Refill search bank tab
            for (int i = 0; i < TOTAL_BANK_TABS; i++) {
                if (i == BANK_SEARCH_TAB_INDEX) {
                    continue;
                }
                Bank b = player.getBank(i);
                if (b != null) {
                    b.sortItems();
                    for (Item item : b.getValidItems()) {
                        if (item.getAmount() > 0) {
                            addToBankSearch(player, item.clone(), false);
                        }
                    }
                }
            }

            player.setCurrentBankTab(0);

            // Open the search bank tab
            player.getBank(BANK_SEARCH_TAB_INDEX).open();
        }
    }

    public static void exitSearch(Player player, boolean openBank) {
        if (player.getStatus() == PlayerStatus.BANKING && player.getInterfaceId() == 5292) {

            // Set search fields
            player.setSearchSyntax("");
            player.setSearchingBank(false);

            // Clear search bank tab
            player.getBank(BANK_SEARCH_TAB_INDEX).resetItems();

            // Open last tab we had
            if (player.getCurrentBankTab() == BANK_SEARCH_TAB_INDEX) {
                player.setCurrentBankTab(0);
            }

            if (openBank) {
                player.getBank(player.getCurrentBankTab()).open();
            }
        }
    }

    /**
     * Adds an item to the bank search tab
     *
     * @param player
     * @param item
     */
    public static void addToBankSearch(Player player, Item item, boolean refresh) {

        if (player.getBank(BANK_SEARCH_TAB_INDEX).getFreeSlots() == 0) {
            return;
        }

        if (item.getDefinition().getName().toLowerCase().contains(player.getSearchSyntax())) {
            player.getBank(BANK_SEARCH_TAB_INDEX).add(item, refresh);
        }
    }

    /**
     * Removes an item from the bank search tab
     *
     * @param player
     * @param item
     */
    public static void removeFromBankSearch(Player player, Item item, boolean refresh) {

        if (item.getDefinition().isNoted()) {
            item.setId(item.getDefinition().unNote());
        }

        player.getBank(BANK_SEARCH_TAB_INDEX).delete(item, refresh);
    }

    /**
     * Moves an item from one slot to another using the insert method. It will shift
     * all other items to the right.
     *
     * @param player
     * @param fromSlot
     * @param toSlot
     */
    public static void rearrange(Player player, Bank bank, int fromSlot, int toSlot) {
        if (player.insertMode()) {

            int tempFrom = fromSlot;

            for (int tempTo = toSlot; tempFrom != tempTo; ) {
                if (tempFrom > tempTo) {
                    bank.swap(tempFrom, tempFrom - 1);
                    tempFrom--;
                } else if (tempFrom < tempTo) {
                    bank.swap(tempFrom, tempFrom + 1);
                    tempFrom++;
                }
            }

        } else {
            bank.swap(fromSlot, toSlot);
        }

        if (player.getCurrentBankTab() == 0 && !player.isSearchingBank()) {
            player.getBank(0).refreshItems();
        } else {
            bank.refreshItems();
        }

        // Update all tabs if we moved an item from/to the first item slot
        if (fromSlot == 0 || toSlot == 0) {
            Bank.reconfigureTabs(player);
        }
    }

    /**
     * Handles a button pressed in the bank interface.
     *
     * @param player
     * @param button
     * @return
     */
    public static boolean handleButton(Player player, int button, int action) {
        if (player.getInterfaceId() == 32500) {
            // Handle bank settings
            switch (button) {
            case 32503:
                player.getPacketSender().sendInterfaceRemoval();
                break;
            case 32512:
                player.getBank(player.getCurrentBankTab()).open();
                break;
            case 32513:
                player.setPlaceholders(!player.isPlaceholders());
                player.getPacketSender().sendConfig(118, player.isPlaceholders() ? 1 : 0);
                player.getPacketSender().sendMessage(
                        "Placeholders are now " + (player.isPlaceholders() ? "enabled" : "disabled") + ".");
                break;
            }
            return true;
        } else if (player.getInterfaceId() == 5292) {
            if (player.getStatus() == PlayerStatus.BANKING) {
                int tab_select_start = 50070;
                for (int bankId = 0; bankId < TOTAL_BANK_TABS; bankId++) {
                    if (button == tab_select_start + (bankId * 4)) {

                        final boolean searching = player.isSearchingBank();
                        if (searching) {
                            exitSearch(player, false);
                        }

                        // First, check if empty
                        boolean empty = bankId > 0 ? Bank.isEmpty(player.getBank(bankId)) : false;

                        if (action == 1) {
                            // Collapse tab!!!

                            // Cannot collapse main tab
                            if (bankId == 0) {
                                return true;
                            }

                            // Cannot collapse empty tab
                            if (empty) {
                                return true;
                            }

                            ArrayList<Item> items = player.getBank(bankId).getValidItems();

                            // Check if main tab has space
                            if (player.getBank(0).getFreeSlots() < items.size()) {
                                player.getPacketSender()
                                        .sendMessage("You don't have enough free slots in your Main tab to do that.");
                                return true;
                            }

                            // Temporarily disabled note withdrawal...
                            final boolean noteWithdrawal = player.withdrawAsNote();
                            player.setNoteWithdrawal(false);

                            // Move items from tab to main tab
                            for (Item item : items) {
                                player.getBank(bankId).switchItem(player.getBank(0), item.clone(),
                                        player.getBank(bankId).getSlot(item.getId()), false, false);
                            }

                            // Reactivate note withdrawal if it was active
                            player.setNoteWithdrawal(noteWithdrawal);

                            // Update tabs
                            reconfigureTabs(player);

                            // Update
                            player.getBank(player.getCurrentBankTab()).refreshItems();

                        } else {

                            // Select tab!!!
                            if (!empty || bankId == 0) {

                                player.setCurrentBankTab(bankId);
                                player.getBank(bankId).open();

                            } else {
                                player.getPacketSender().sendMessage("To create a new tab, simply drag an item here.");
                                if (searching) {
                                    player.getBank(player.getCurrentBankTab()).open();
                                }
                            }
                        }
                        return true;
                    }
                }

                switch (button) {
                case 50013:
                    // Show menu
                    player.getPacketSender().sendInterfaceRemoval();
                    player.getPacketSender().sendInterface(32500);
                    break;
                case 5386:
                    player.setNoteWithdrawal(true);
                    break;
                case 5387:
                    player.setNoteWithdrawal(false);
                    break;
                case 8130:
                    player.setInsertMode(false);
                    break;
                case 8131:
                    player.setInsertMode(true);
                    break;
                case 50004:
                    depositItems(player, player.getInventory(), false);
                    break;
                case 50007:
                    depositItems(player, player.getEquipment(), false);
                    break;
                case 5384:
                case 50001:
                    player.getPacketSender().sendInterfaceRemoval();
                    break;
                case 50010:
                    if (player.isSearchingBank()) {
                        exitSearch(player, true);
                        return true;
                    }
                    player.setEnteredSyntaxAction((input) -> {
                        Bank.search(player, input);
                    });
                    player.getPacketSender().sendEnterInputPrompt("What do you wish to search for?");
                    break;
                }
            }
            return true;
        }

        return false;
    }

    /**
     * Deposits items from another container into the bank. Used for depositing
     * inventory/equipment.
     *
     * @param player
     * @param from
     * @param ignoreReqs
     */
    public static void depositItems(Player player, ItemContainer from, boolean ignoreReqs) {

        if (!ignoreReqs) {
            if (player.getStatus() != PlayerStatus.BANKING || player.getInterfaceId() != 5292) {
                return;
            }
        }

        for (Item item : from.getValidItems()) {
            from.switchItem(player.getBank(Bank.getTabForItem(player, item.getId())), item.clone(),
                    from.getSlot(item.getId()), false, false);
        }

        from.refreshItems();

        if (player.isSearchingBank()) {
            player.getBank(BANK_SEARCH_TAB_INDEX).refreshItems();
        } else {
            player.getBank(player.getCurrentBankTab()).refreshItems();
        }

        if (from instanceof Equipment) {
            WeaponInterfaces.assign(player);
            BonusManager.update(player);
            player.getUpdateFlag().flag(Flag.APPEARANCE);
        }
    }

    /**
     * Is a bank empty?
     *
     * @param bank
     * @return
     */
    public static boolean isEmpty(Bank bank) {
        return bank.sortItems().getValidItems().size() <= 0;
    }

    /**
     * Reconfigures our bank tabs
     *
     * @param player
     */
    public static boolean reconfigureTabs(Player player) {

        boolean updateRequired = false;
        for (int k = 1; k < BANK_SEARCH_TAB_INDEX - 1; k++) {
            if (isEmpty(player.getBank(k)) || updateRequired) {
                player.setBank(k, player.getBank(k + 1));
                player.setBank(k + 1, new Bank(player));
                updateRequired = true;
            }
        }

        // Check if we're in a tab that's empty
        // If so, open the next non-empty tab
        int total_tabs = getTabCount(player);
        if (!player.isSearchingBank()) {
            if (player.getCurrentBankTab() > total_tabs) {
                player.setCurrentBankTab(total_tabs);
                player.getBank(total_tabs).open();
                return true;
            }
        }

        return false;
    }

    /**
     * Gets the amount of filled tabs we have.
     *
     * @param player
     * @return
     */
    public static int getTabCount(Player player) {
        int tabs = 0;
        for (int i = 1; i < TOTAL_BANK_TABS; i++) {
            if (i == BANK_SEARCH_TAB_INDEX) {
                continue;
            }
            if (!isEmpty(player.getBank(i))) {
                tabs++;
            } else
                break;
        }
        return tabs;
    }

    /**
     * Gets the specific tab in which an item is.
     *
     * @param player
     * @param itemID
     * @return
     */
    public static int getTabForItem(Player player, int itemID) {
        if (ItemDefinition.forId(itemID).isNoted()) {
            itemID = ItemDefinition.forId(itemID).unNote();
        }
        for (int k = 0; k < TOTAL_BANK_TABS; k++) {
            if (k == BANK_SEARCH_TAB_INDEX) {
                continue;
            }
            if (player.getBank(k).contains(itemID)) {
                return k;
            }
        }

        // Find empty bank slot
        if (player.getBank(player.getCurrentBankTab()).getFreeSlots() > 0) {
            return player.getCurrentBankTab();
        }
        for (int k = 0; k < TOTAL_BANK_TABS; k++) {
            if (k == BANK_SEARCH_TAB_INDEX) {
                continue;
            }
            if (player.getBank(k).getFreeSlots() > 0) {
                return k;
            }
        }
        return 0;
    }

    public static boolean contains(Player player, Item item) {
        int tab = getTabForItem(player, item.getId());
        return player.getBank(tab).getAmount(item.getId()) >= item.getAmount();
    }

    @Override
    public int capacity() {
        return 352;
    }

    @Override
    public StackType stackType() {
        return StackType.STACKS;
    }

    public Bank open() {

        // Update player status
        getPlayer().setStatus(PlayerStatus.BANKING);
        getPlayer().setEnteredSyntaxAction(null);

        // Sort and refresh items in the container
        sortItems().refreshItems();

        // Send configs
        getPlayer().getPacketSender().sendConfig(115, getPlayer().withdrawAsNote() ? 1 : 0)
                .sendConfig(304, getPlayer().insertMode() ? 1 : 0)
                .sendConfig(117, getPlayer().isSearchingBank() ? 1 : 0)
                .sendConfig(118, getPlayer().isPlaceholders() ? 1 : 0).sendInterfaceSet(5292, 5063);

        // Resets the scroll bar in the interface
        getPlayer().getPacketSender().sendInterfaceScrollReset(BANK_SCROLL_BAR_INTERFACE_ID);

        return this;
    }

    @Override
    public Bank refreshItems() {

        // Reconfigure bank tabs.
        if (reconfigureTabs(getPlayer())) {
            return this;
        }

        // Send capacity information about the current bank we're in
        getPlayer().getPacketSender().sendString(50053, "" + this.getValidItems().size());
        getPlayer().getPacketSender().sendString(50054, "" + this.capacity());

        // Send all bank tabs and their contents
        for (int i = 0; i < TOTAL_BANK_TABS; i++) {
            getPlayer().getPacketSender().sendItemContainer(getPlayer().getBank(i), CONTAINER_START + i);
        }

        // Send inventory
        getPlayer().getPacketSender().sendItemContainer(getPlayer().getInventory(), INVENTORY_INTERFACE_ID);

        // Update bank title
        if (getPlayer().isSearchingBank()) {
            getPlayer().getPacketSender().sendString(5383, "Results for " + getPlayer().getSearchSyntax() + "..")
                    .sendConfig(117, 1);
        } else {
            getPlayer().getPacketSender().sendString(5383, "Bank of " + GameConstants.NAME).sendConfig(117, 0);
        }

        // Send current bank tab being viewed and total tabs!
        int current_tab = getPlayer().isSearchingBank() ? BANK_SEARCH_TAB_INDEX : getPlayer().getCurrentBankTab();
        getPlayer().getPacketSender().sendCurrentBankTab(current_tab);

        return this;
    }

    @Override
    public Bank full() {
        getPlayer().getPacketSender().sendMessage("Not enough space in bank.");
        return this;
    }

    @Override
    public Bank switchItem(ItemContainer to, Item item, int slot, boolean sort, boolean refresh) {

        // Make sure we're actually banking!
        if (getPlayer().getStatus() != PlayerStatus.BANKING || getPlayer().getInterfaceId() != 5292) {
            return this;
        }

        // Make sure we have the item!
        if (getItems()[slot].getId() != item.getId() || !contains(item.getId())) {
            return this;
        }

        // Get the item definition for the item which is being withdrawn
        ItemDefinition def = ItemDefinition.forId(item.getId() + 1);
        if (def == null) {
            return this;
        }

        // Make sure we have enough space in the other container
        if (to.getFreeSlots() <= 0 && (!(to.contains(item.getId()) && item.getDefinition().isStackable()))
                && !(getPlayer().withdrawAsNote() && def != null && def.isNoted() && to.contains(def.getId()))) {
            to.full();
            return this;
        }

        // If bank > inventory and item.amount > inventory.freeslots,
        // change the item amount to the free slots we have in inventory.
        if (item.getAmount() > to.getFreeSlots() && !item.getDefinition().isStackable()) {
            if (to instanceof Inventory) {
                if (getPlayer().withdrawAsNote()) {
                    if (def == null || !def.isNoted())
                        item.setAmount(to.getFreeSlots());
                } else
                    item.setAmount(to.getFreeSlots());
            }
        }

        // Make sure we aren't taking more than we have.
        if (item.getAmount() > getAmount(item.getId())) {
            item.setAmount(getAmount(item.getId()));
        }

        if (to instanceof Inventory) {
            boolean withdrawAsNote = getPlayer().withdrawAsNote() && def != null && def.isNoted()
                    && item.getDefinition() != null && def.getName().equalsIgnoreCase(item.getDefinition().getName());
            int checkId = withdrawAsNote ? item.getId() + 1 : item.getId();
            if (to.getAmount(checkId) + item.getAmount() > Integer.MAX_VALUE
                    || to.getAmount(checkId) + item.getAmount() <= 0) {
            	item.setAmount(Integer.MAX_VALUE - (to.getAmount(item.getId())));
            	if (item.getAmount() <= 0) {
            		getPlayer().getPacketSender()
            		.sendMessage("You cannot withdraw that entire amount into your inventory.");
            		 return this;
            	}
            }
        }

        // Make sure the item is still valid
        if (item.getAmount() <= 0) {
            return this;
        }

        // Delete item from this container
        delete(item, slot, refresh, to);

        // Check if we can actually withdraw the item as a note.
        if (getPlayer().withdrawAsNote()) {
            if (def != null && def.isNoted() && item.getDefinition() != null
                    && def.getName().equalsIgnoreCase(item.getDefinition().getName())
                    && !def.getName().contains("Torva") && !def.getName().contains("Virtus")
                    && !def.getName().contains("Pernix") && !def.getName().contains("Torva"))
                item.setId(item.getId() + 1);
            else
                getPlayer().getPacketSender().sendMessage("This item cannot be withdrawn as a note.");
        }

        // Add the item to the other container
        to.add(item, refresh);

        // Sort this container
        if (sort && getAmount(item.getId()) <= 0)
            sortItems();

        // Refresh containers
        if (refresh) {
            refreshItems();
            to.refreshItems();
        }

        if (getPlayer().isSearchingBank()) {
            removeFromBankSearch(getPlayer(), item.clone(), true);
        }

        return this;
    }
}<|MERGE_RESOLUTION|>--- conflicted
+++ resolved
@@ -139,8 +139,6 @@
         }
     }
 
-<<<<<<< HEAD
-=======
     private static final int[] DEPOSIT_BOX_OBJECT_IDS = {9398, 6948};
 
     public static boolean useItemOnDepositBox(Player player, Item item, int slot, GameObject object) {
@@ -197,7 +195,6 @@
     public static void deposit(Player player, int item, int slot, int amount) {
         deposit(player, item, slot, amount, false);
     }
->>>>>>> 105a35ad
 
     /**
      * Deposits an item to the bank.
@@ -207,13 +204,9 @@
      * @param slot
      * @param amount
      */
-<<<<<<< HEAD
-    public static void deposit(Player player, int item, int slot, int amount) {
-        if (player.getStatus() == PlayerStatus.BANKING && player.getInterfaceId() == 5292 || player.getInterfaceId() == 4465) {
-=======
+
     public static void deposit(Player player, int item, int slot, int amount, boolean ignore) {
-        if (ignore || (player.getStatus() == PlayerStatus.BANKING && player.getInterfaceId() == 5292)) {
->>>>>>> 105a35ad
+        if (ignore || (player.getStatus() == PlayerStatus.BANKING && (player.getInterfaceId() == 5292 || player.getInterfaceId() == 4465))) {
             if (player.getInventory().getItems()[slot].getId() != item) {
                 return;
             }
