package com.elvarg.net.packet.impl;

import com.elvarg.game.World;
import com.elvarg.game.content.PetHandler;
import com.elvarg.game.content.combat.magic.CombatSpell;
import com.elvarg.game.content.combat.magic.CombatSpells;
import com.elvarg.game.content.skill.skillable.impl.Fishing;
import com.elvarg.game.content.skill.skillable.impl.Fishing.FishingTool;
import com.elvarg.game.content.skill.skillable.impl.Thieving.Pickpocketing;
import com.elvarg.game.entity.impl.npc.NPC;
import com.elvarg.game.entity.impl.player.Player;
import com.elvarg.game.model.container.shop.ShopManager;
import com.elvarg.game.model.dialogues.builders.impl.NieveDialogue;
import com.elvarg.game.model.movement.WalkToAction;
import com.elvarg.game.model.rights.PlayerRights;
import com.elvarg.game.system.npc.NPCInteractionSystem;
import com.elvarg.net.packet.Packet;
import com.elvarg.net.packet.PacketConstants;
import com.elvarg.net.packet.PacketExecutor;
import com.elvarg.util.NpcIdentifiers;
import com.elvarg.util.ShopIdentifiers;

public class NPCOptionPacketListener extends NpcIdentifiers implements PacketExecutor {

<<<<<<< HEAD
    @Override
    public void execute(Player player, Packet packet) {
        if (player.busy()) {
            return;
        }

        int index = packet.readLEShortA();//writeLEShortA

        if (index < 0 || index > World.getNpcs().capacity()) {
            System.err.println("index is too low/high.. "+index);
            return;
        }

        final NPC npc = World.getNpcs().get(index);

        if (npc == null) {
            System.err.println("npc doesn't exist... "+index);
            return;
        }

        if (!player.getLocation().isWithinDistance(npc.getLocation(), 24)) {
            /** Must be within a 24 tile radius **/
            System.err.println("Distance to NPC is over 24.. current distance="+player.getLocation().getDistance(npc.getLocation()));
            return;
        }
=======
	@Override
	public void execute(Player player, Packet packet) {
		if (player.busy()) {
			return;
		}

		switch (packet.getOpcode()) {
		case PacketConstants.ATTACK_NPC_OPCODE:
			attackNPC(player, packet);
			break;
		case PacketConstants.FIRST_CLICK_NPC_OPCODE:
			firstClick(player, packet);
			break;
		case PacketConstants.SECOND_CLICK_NPC_OPCODE:
			handleSecondClick(player, packet);
			break;
		case PacketConstants.THIRD_CLICK_NPC_OPCODE:
			handleThirdClick(player, packet);
			break;
		case PacketConstants.FOURTH_CLICK_NPC_OPCODE:
			handleFourthClick(player, packet);
			break;
		case PacketConstants.MAGE_NPC_OPCODE:
			mageNpc(player, packet);
			break;
		}
	}

	private static void firstClick(Player player, Packet packet) {
		int index = packet.readLEShort();
		if (index < 0 || index > World.getNpcs().capacity()) {
			return;
		}
		final NPC npc = World.getNpcs().get(index);
		if (npc == null) {
			return;
		}

		if (player.getRights() == PlayerRights.DEVELOPER) {
			player.getPacketSender().sendMessage(
					"First click NPC: " + Integer.toString(npc.getId()) + ". " + npc.getLocation().toString());
		}

        player.setMobileInteraction(npc);
        player.setFollowing(npc);
        player.setWalkToTask(new WalkToAction(player) {
			@Override
			public void execute() {
				npc.setPositionToFace(player.getLocation());
				player.setPositionToFace(npc.getLocation());

				// Check if we're interacting with our pet..
				if (PetHandler.interact(player, npc)) {
					return;
				}

				NPCInteractionSystem.handleFirstOption(player, npc);

				switch (npc.getId()) {
				case SHOP_KEEPER_4:
					ShopManager.open(player, ShopIdentifiers.GENERAL_STORE);
					break;
				case CHARLIE_THE_COOK:
					ShopManager.open(player, ShopIdentifiers.FOOD_SHOP);
					break;
				case RICK:
					ShopManager.open(player, ShopIdentifiers.PURE_SHOP);
					break;
				case AJJAT:
					ShopManager.open(player, ShopIdentifiers.ARMOR_SHOP);
					break;
				case MAGIC_INSTRUCTOR:
					ShopManager.open(player, ShopIdentifiers.MAGE_ARMOR_SHOP);
					break;
				case ARMOUR_SALESMAN:
					ShopManager.open(player, ShopIdentifiers.RANGE_SHOP);
					break;
				case MAKE_OVER_MAGE:
					player.getPacketSender().sendInterfaceRemoval().sendInterface(3559);
					player.getAppearance().setCanChangeAppearance(true);
					break;
				case SECURITY_GUARD:
					//DialogueManager.start(player, 2500);
					break;

				case FINANCIAL_ADVISOR:
					//DialogueManager.start(player, 15);
					// Removed
					break;
				case NIEVE:
				    player.getDialogueManager().start(new NieveDialogue());
				    break;
				}
            }
>>>>>>> 274bf38d

        if (player.getRights() == PlayerRights.DEVELOPER) {
            player.getPacketSender().sendMessage("InteractionInfo Id=" + npc.getId()+" "+npc.getLocation().toString());
        }

        player.setPositionToFace(npc.getLocation());

        if (packet.getOpcode() == PacketConstants.ATTACK_NPC_OPCODE || packet.getOpcode() == PacketConstants.MAGE_NPC_OPCODE) {
            if (!npc.getDefinition().isAttackable()) {
                return;
            }
<<<<<<< HEAD
            if (npc.getHitpoints() <= 0) {
                player.getMovementQueue().reset();
                return;
=======
		});
	}

	public void handleSecondClick(Player player, Packet packet) {
		int index = packet.readLEShortA();
		if (index < 0 || index > World.getNpcs().capacity()) {
			return;
		}
		final NPC npc = World.getNpcs().get(index);
		if (npc == null) {
			return;
		}

		if (player.getRights() == PlayerRights.DEVELOPER) {
			player.getPacketSender().sendMessage(
					"Second click NPC: " + Integer.toString(npc.getId()) + ". " + npc.getLocation().toString());
		}

        player.setMobileInteraction(npc);
        player.setFollowing(npc);
        player.setWalkToTask(new WalkToAction(player) {
			@Override
			public void execute() {
				npc.setPositionToFace(player.getLocation());
				player.setPositionToFace(npc.getLocation());

				// Check if we're picking up our pet..
				if (PetHandler.pickup(player, npc)) {
					return;
				}

				// Check if we're thieving..
				if (Pickpocketing.init(player, npc)) {
					return;
				}

				NPCInteractionSystem.handleSecondOption(player, npc);

				switch (npc.getId()) {
				case NIEVE:
                    player.getDialogueManager().start(new NieveDialogue(), 2);
                    break;
				case 1497: // Net and bait
				case 1498: // Net and bait
					player.getSkillManager().startSkillable(new Fishing(npc, FishingTool.FISHING_ROD));
					break;
				case RICHARD_2:
					ShopManager.open(player, ShopIdentifiers.TEAMCAPE_SHOP);
					break;
				case MAGIC_INSTRUCTOR:
					ShopManager.open(player, ShopIdentifiers.MAGE_ARMOR_SHOP);
					break;
				}
			}
			
			@Override
            public boolean inDistance() {
                return player.calculateDistance(npc) <= 1;
>>>>>>> 274bf38d
            }

<<<<<<< HEAD
            if (packet.getOpcode() == PacketConstants.MAGE_NPC_OPCODE) {

                int spellId = packet.readShortA();//writeShortA

                CombatSpell spell = CombatSpells.getCombatSpell(spellId);

                if (spell == null) {
                    player.getMovementQueue().reset();
                    return;
=======
                if (PetHandler.morph(player, npc)) {
                    return;
                }

				NPCInteractionSystem.handleThirdOption(player, npc);

                switch (npc.getId()) {

                case MAGIC_INSTRUCTOR:
                    ShopManager.open(player, ShopIdentifiers.MAGE_RUNES_SHOP);
                    break;
>>>>>>> 274bf38d
                }

                player.setPositionToFace(npc.getLocation());

<<<<<<< HEAD
                player.getCombat().setCastSpell(spell);
=======

				NPCInteractionSystem.handleForthOption(player, npc);
>>>>>>> 274bf38d
            }

            player.getCombat().attack(npc);
            return;
        }

        player.getMovementQueue().walkToEntity(player, npc, () -> handleInteraction(player, npc, packet));

    }

    private void handleInteraction(Player player, NPC npc, Packet packet) {

        final int opcode = packet.getOpcode();

        npc.setPositionToFace(player.getLocation());

        if (opcode == PacketConstants.FIRST_CLICK_NPC_OPCODE) {
            if (PetHandler.interact(player, npc)) {
                return;
            }

            switch (npc.getId()) {
                case SHOP_KEEPER_4:
                    ShopManager.open(player, ShopIdentifiers.GENERAL_STORE);
                    break;
                case CHARLIE_THE_COOK:
                    ShopManager.open(player, ShopIdentifiers.FOOD_SHOP);
                    break;
                case RICK:
                    ShopManager.open(player, ShopIdentifiers.PURE_SHOP);
                    break;
                case AJJAT:
                    ShopManager.open(player, ShopIdentifiers.ARMOR_SHOP);
                    break;
                case MAGIC_INSTRUCTOR:
                    ShopManager.open(player, ShopIdentifiers.MAGE_ARMOR_SHOP);
                    break;
                case ARMOUR_SALESMAN:
                    ShopManager.open(player, ShopIdentifiers.RANGE_SHOP);
                    break;
                case BANKER_2:
                case TZHAAR_KET_ZUH:
                    player.getBank(player.getCurrentBankTab()).open();
                    break;
                case MAKE_OVER_MAGE:
                    player.getPacketSender().sendInterfaceRemoval().sendInterface(3559);
                    player.getAppearance().setCanChangeAppearance(true);
                    break;
                case SECURITY_GUARD:
                    //DialogueManager.start(player, 2500);
                    break;
                case EMBLEM_TRADER:
                case EMBLEM_TRADER_2:
                case EMBLEM_TRADER_3:
                    player.getDialogueManager().start(new EmblemTraderDialogue());
                    break;

                case PERDU:
                    player.getDialogueManager().start(new ParduDialogue());
                    break;

                case FINANCIAL_ADVISOR:
                    //DialogueManager.start(player, 15);
                    // Removed
                    break;
                case NIEVE:
                    player.getDialogueManager().start(new NieveDialogue());
                    break;
            }
            return;
        }


        if (opcode == PacketConstants.SECOND_CLICK_NPC_OPCODE) {
            // Check if we're picking up our pet..
            if (PetHandler.pickup(player, npc)) {
                return;
            }

            // Check if we're thieving..
            if (Pickpocketing.init(player, npc)) {
                return;
            }

            switch (npc.getId()) {
                case NIEVE:
                    player.getDialogueManager().start(new NieveDialogue(), 2);
                    break;
                case BANKER:
                case BANKER_2:
                case BANKER_3:
                case BANKER_4:
                case BANKER_5:
                case BANKER_6:
                case BANKER_7:
                case TZHAAR_KET_ZUH:
                    player.getBank(player.getCurrentBankTab()).open();
                    break;
                case 1497: // Net and bait
                case 1498: // Net and bait
                    player.getSkillManager().startSkillable(new Fishing(npc, FishingTool.FISHING_ROD));
                    break;
                case RICHARD_2:
                    ShopManager.open(player, ShopIdentifiers.TEAMCAPE_SHOP);
                    break;
                case EMBLEM_TRADER:
                case EMBLEM_TRADER_2:
                case EMBLEM_TRADER_3:
                    ShopManager.open(player, ShopIdentifiers.PVP_SHOP);
                    break;
                case MAGIC_INSTRUCTOR:
                    ShopManager.open(player, ShopIdentifiers.MAGE_ARMOR_SHOP);
                    break;

            }
            return;
        }

        if (opcode == PacketConstants.THIRD_CLICK_NPC_OPCODE) {
            if (PetHandler.morph(player, npc)) {
                return;
            }
            switch (npc.getId()) {

                case EMBLEM_TRADER:
                    player.getDialogueManager().start(new EmblemTraderDialogue(), 2);
                    break;
                case MAGIC_INSTRUCTOR:
                    ShopManager.open(player, ShopIdentifiers.MAGE_RUNES_SHOP);
                    break;
            }
            return;
        }

        if (opcode == PacketConstants.FOURTH_CLICK_NPC_OPCODE) {
            switch (npc.getId()) {
                case EMBLEM_TRADER:
                    player.getDialogueManager().start(new EmblemTraderDialogue(), 5);
                    break;
            }
            return;
        }
    }
}<|MERGE_RESOLUTION|>--- conflicted
+++ resolved
@@ -10,19 +10,22 @@
 import com.elvarg.game.entity.impl.npc.NPC;
 import com.elvarg.game.entity.impl.player.Player;
 import com.elvarg.game.model.container.shop.ShopManager;
+import com.elvarg.game.model.dialogues.builders.impl.EmblemTraderDialogue;
 import com.elvarg.game.model.dialogues.builders.impl.NieveDialogue;
+import com.elvarg.game.model.dialogues.builders.impl.ParduDialogue;
 import com.elvarg.game.model.movement.WalkToAction;
 import com.elvarg.game.model.rights.PlayerRights;
-import com.elvarg.game.system.npc.NPCInteractionSystem;
 import com.elvarg.net.packet.Packet;
 import com.elvarg.net.packet.PacketConstants;
 import com.elvarg.net.packet.PacketExecutor;
 import com.elvarg.util.NpcIdentifiers;
 import com.elvarg.util.ShopIdentifiers;
 
+/**
+ * @author Ynneh
+ */
 public class NPCOptionPacketListener extends NpcIdentifiers implements PacketExecutor {
 
-<<<<<<< HEAD
     @Override
     public void execute(Player player, Packet packet) {
         if (player.busy()) {
@@ -48,102 +51,6 @@
             System.err.println("Distance to NPC is over 24.. current distance="+player.getLocation().getDistance(npc.getLocation()));
             return;
         }
-=======
-	@Override
-	public void execute(Player player, Packet packet) {
-		if (player.busy()) {
-			return;
-		}
-
-		switch (packet.getOpcode()) {
-		case PacketConstants.ATTACK_NPC_OPCODE:
-			attackNPC(player, packet);
-			break;
-		case PacketConstants.FIRST_CLICK_NPC_OPCODE:
-			firstClick(player, packet);
-			break;
-		case PacketConstants.SECOND_CLICK_NPC_OPCODE:
-			handleSecondClick(player, packet);
-			break;
-		case PacketConstants.THIRD_CLICK_NPC_OPCODE:
-			handleThirdClick(player, packet);
-			break;
-		case PacketConstants.FOURTH_CLICK_NPC_OPCODE:
-			handleFourthClick(player, packet);
-			break;
-		case PacketConstants.MAGE_NPC_OPCODE:
-			mageNpc(player, packet);
-			break;
-		}
-	}
-
-	private static void firstClick(Player player, Packet packet) {
-		int index = packet.readLEShort();
-		if (index < 0 || index > World.getNpcs().capacity()) {
-			return;
-		}
-		final NPC npc = World.getNpcs().get(index);
-		if (npc == null) {
-			return;
-		}
-
-		if (player.getRights() == PlayerRights.DEVELOPER) {
-			player.getPacketSender().sendMessage(
-					"First click NPC: " + Integer.toString(npc.getId()) + ". " + npc.getLocation().toString());
-		}
-
-        player.setMobileInteraction(npc);
-        player.setFollowing(npc);
-        player.setWalkToTask(new WalkToAction(player) {
-			@Override
-			public void execute() {
-				npc.setPositionToFace(player.getLocation());
-				player.setPositionToFace(npc.getLocation());
-
-				// Check if we're interacting with our pet..
-				if (PetHandler.interact(player, npc)) {
-					return;
-				}
-
-				NPCInteractionSystem.handleFirstOption(player, npc);
-
-				switch (npc.getId()) {
-				case SHOP_KEEPER_4:
-					ShopManager.open(player, ShopIdentifiers.GENERAL_STORE);
-					break;
-				case CHARLIE_THE_COOK:
-					ShopManager.open(player, ShopIdentifiers.FOOD_SHOP);
-					break;
-				case RICK:
-					ShopManager.open(player, ShopIdentifiers.PURE_SHOP);
-					break;
-				case AJJAT:
-					ShopManager.open(player, ShopIdentifiers.ARMOR_SHOP);
-					break;
-				case MAGIC_INSTRUCTOR:
-					ShopManager.open(player, ShopIdentifiers.MAGE_ARMOR_SHOP);
-					break;
-				case ARMOUR_SALESMAN:
-					ShopManager.open(player, ShopIdentifiers.RANGE_SHOP);
-					break;
-				case MAKE_OVER_MAGE:
-					player.getPacketSender().sendInterfaceRemoval().sendInterface(3559);
-					player.getAppearance().setCanChangeAppearance(true);
-					break;
-				case SECURITY_GUARD:
-					//DialogueManager.start(player, 2500);
-					break;
-
-				case FINANCIAL_ADVISOR:
-					//DialogueManager.start(player, 15);
-					// Removed
-					break;
-				case NIEVE:
-				    player.getDialogueManager().start(new NieveDialogue());
-				    break;
-				}
-            }
->>>>>>> 274bf38d
 
         if (player.getRights() == PlayerRights.DEVELOPER) {
             player.getPacketSender().sendMessage("InteractionInfo Id=" + npc.getId()+" "+npc.getLocation().toString());
@@ -155,73 +62,11 @@
             if (!npc.getDefinition().isAttackable()) {
                 return;
             }
-<<<<<<< HEAD
             if (npc.getHitpoints() <= 0) {
                 player.getMovementQueue().reset();
                 return;
-=======
-		});
-	}
-
-	public void handleSecondClick(Player player, Packet packet) {
-		int index = packet.readLEShortA();
-		if (index < 0 || index > World.getNpcs().capacity()) {
-			return;
-		}
-		final NPC npc = World.getNpcs().get(index);
-		if (npc == null) {
-			return;
-		}
-
-		if (player.getRights() == PlayerRights.DEVELOPER) {
-			player.getPacketSender().sendMessage(
-					"Second click NPC: " + Integer.toString(npc.getId()) + ". " + npc.getLocation().toString());
-		}
-
-        player.setMobileInteraction(npc);
-        player.setFollowing(npc);
-        player.setWalkToTask(new WalkToAction(player) {
-			@Override
-			public void execute() {
-				npc.setPositionToFace(player.getLocation());
-				player.setPositionToFace(npc.getLocation());
-
-				// Check if we're picking up our pet..
-				if (PetHandler.pickup(player, npc)) {
-					return;
-				}
-
-				// Check if we're thieving..
-				if (Pickpocketing.init(player, npc)) {
-					return;
-				}
-
-				NPCInteractionSystem.handleSecondOption(player, npc);
-
-				switch (npc.getId()) {
-				case NIEVE:
-                    player.getDialogueManager().start(new NieveDialogue(), 2);
-                    break;
-				case 1497: // Net and bait
-				case 1498: // Net and bait
-					player.getSkillManager().startSkillable(new Fishing(npc, FishingTool.FISHING_ROD));
-					break;
-				case RICHARD_2:
-					ShopManager.open(player, ShopIdentifiers.TEAMCAPE_SHOP);
-					break;
-				case MAGIC_INSTRUCTOR:
-					ShopManager.open(player, ShopIdentifiers.MAGE_ARMOR_SHOP);
-					break;
-				}
-			}
-			
-			@Override
-            public boolean inDistance() {
-                return player.calculateDistance(npc) <= 1;
->>>>>>> 274bf38d
-            }
-
-<<<<<<< HEAD
+            }
+
             if (packet.getOpcode() == PacketConstants.MAGE_NPC_OPCODE) {
 
                 int spellId = packet.readShortA();//writeShortA
@@ -231,29 +76,11 @@
                 if (spell == null) {
                     player.getMovementQueue().reset();
                     return;
-=======
-                if (PetHandler.morph(player, npc)) {
-                    return;
                 }
 
-				NPCInteractionSystem.handleThirdOption(player, npc);
-
-                switch (npc.getId()) {
-
-                case MAGIC_INSTRUCTOR:
-                    ShopManager.open(player, ShopIdentifiers.MAGE_RUNES_SHOP);
-                    break;
->>>>>>> 274bf38d
-                }
-
                 player.setPositionToFace(npc.getLocation());
 
-<<<<<<< HEAD
                 player.getCombat().setCastSpell(spell);
-=======
-
-				NPCInteractionSystem.handleForthOption(player, npc);
->>>>>>> 274bf38d
             }
 
             player.getCombat().attack(npc);
